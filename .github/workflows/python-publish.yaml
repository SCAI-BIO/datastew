--- conflicted
+++ resolved
@@ -1,3 +1,11 @@
+# This workflow will upload a Python Package using Twine when a release is created
+# For more information see: https://docs.github.com/en/actions/automating-builds-and-tests/building-and-testing-python#publishing-to-package-registries
+
+# This workflow uses actions that are not certified by GitHub.
+# They are provided by a third-party and are governed by
+# separate terms of service, privacy policy, and support
+# documentation.
+
 name: Upload Python Package
 
 on:
@@ -9,15 +17,11 @@
 
 jobs:
   deploy:
+
     runs-on: ubuntu-latest
 
     steps:
-<<<<<<< HEAD
-    - uses: actions/checkout@v3
-
-=======
     - uses: actions/checkout@v4
->>>>>>> 75c2e158
     - name: Set up Python
       uses: actions/setup-python@v5
       with:
@@ -30,17 +34,13 @@
     - name: Update package version
       run: |
         VERSION=${{ github.event.release.tag_name }}
-<<<<<<< HEAD
-        poetry version $VERSION
+        sed -i 's/__version__ = ".*"/__version__ = "'${VERSION}'"/' datastew/_version.py
+        sed -i "s/version='.*'/version='${VERSION}'/" setup.py
 
     - name: Install dependencies
       run: |
         poetry install --no-dev
 
-=======
-        sed -i 's/__version__ = ".*"/__version__ = "'${VERSION}'"/' datastew/_version.py
-        sed -i "s/version='.*'/version='${VERSION}'/" setup.py
->>>>>>> 75c2e158
     - name: Build package
       run: |
         poetry build
