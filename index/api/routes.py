--- conflicted
+++ resolved
@@ -6,10 +6,7 @@
 from starlette.middleware.cors import CORSMiddleware
 from starlette.responses import RedirectResponse
 
-<<<<<<< HEAD
-=======
 from index.db.model import Terminology, Concept, Mapping
->>>>>>> c228dd5a
 from index.repository.sqllite import SQLLiteRepository
 from index.embedding import MPNetAdapter
 
@@ -54,11 +51,6 @@
     return app.version
 
 
-<<<<<<< HEAD
-@app.post("/mappings", tags=["mappings"])
-async def get_closest_mappings_for_text(text: str):
-    embedding = embedding_model.get_embedding(text)
-=======
 @app.put("/terminologies/{id}", tags=["terminologies"])
 async def create_or_update_terminology(id: str, name: str):
     try:
@@ -104,7 +96,6 @@
 async def get_closest_mappings_for_text(text: str):
     embedding = embedding_model.get_embedding(text).tolist()
     print(embedding)
->>>>>>> c228dd5a
     closest_mappings, similarities = repository.get_closest_mappings(embedding)
     response_data = []
     for mapping, similarity in zip(closest_mappings, similarities):
