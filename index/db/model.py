--- conflicted
+++ resolved
@@ -1,9 +1,6 @@
 import json
 
-<<<<<<< HEAD
-=======
 import numpy as np
->>>>>>> c228dd5a
 from sqlalchemy import Column, ForeignKey, Integer, String, Text
 from sqlalchemy.ext.declarative import declarative_base
 from sqlalchemy.orm import relationship
@@ -45,11 +42,8 @@
     def __init__(self, concept: Concept, text: str, embedding: list):
         self.concept = concept
         self.text = text
-<<<<<<< HEAD
-=======
         if isinstance(embedding, np.ndarray):
             embedding = embedding.tolist()
->>>>>>> c228dd5a
         self.embedding_json = json.dumps(embedding)  # Store embedding as JSON
 
     @property
