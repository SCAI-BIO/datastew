--- conflicted
+++ resolved
@@ -7,64 +7,6 @@
 from datastew.repository import Terminology, Concept, Mapping
 from datastew.repository.weaviate import WeaviateRepository
 
-<<<<<<< HEAD
-
-class Test(TestCase):
-
-    def test_repository(self):
-
-        repository = WeaviateRepository(mode="disk", path="db")
-
-        embedding_model = MPNetAdapter()
-
-        terminology = Terminology("snomed CT", "SNOMED")
-
-        text1 = "Diabetes mellitus (disorder)"
-        concept1 = Concept(terminology, text1, "Concept ID: 11893007")
-        mapping1 = Mapping(concept1, text1, embedding_model.get_embedding(text1))
-
-        text2 = "Hypertension (disorder)"
-        concept2 = Concept(terminology, text2, "Concept ID: 73211009")
-        mapping2 = Mapping(concept2, text2, embedding_model.get_embedding(text2))
-
-        text3 = "Asthma"
-        concept3 = Concept(terminology, text3, "Concept ID: 195967001")
-        mapping3 = Mapping(concept3, text3, embedding_model.get_embedding(text3))
-
-        text4 = "Heart attack"
-        concept4 = Concept(terminology, text4, "Concept ID: 22298006")
-        mapping4 = Mapping(concept4, text4, embedding_model.get_embedding(text4))
-
-        text5 = "Common cold"
-        concept5 = Concept(terminology, text5, "Concept ID: 13260007")
-        mapping5 = Mapping(concept5, text5, embedding_model.get_embedding(text5))
-
-        text6 = "Stroke"
-        concept6 = Concept(terminology, text6, "Concept ID: 422504002")
-        mapping6 = Mapping(concept6, text6, embedding_model.get_embedding(text6))
-
-        text7 = "Migraine"
-        concept7 = Concept(terminology, text7, "Concept ID: 386098009")
-        mapping7 = Mapping(concept7, text7, embedding_model.get_embedding(text7))
-
-        text8 = "Influenza"
-        concept8 = Concept(terminology, text8, "Concept ID: 57386000")
-        mapping8 = Mapping(concept8, text8, embedding_model.get_embedding(text8))
-
-        text9 = "Osteoarthritis"
-        concept9 = Concept(terminology, text9, "Concept ID: 399206004")
-        mapping9 = Mapping(concept9, text9, embedding_model.get_embedding(text9))
-
-        text10 = "The flu"
-
-        repository.store_all([
-            terminology, concept1, mapping1, concept2, mapping2, concept3, mapping3,
-            concept4, mapping4, concept5, mapping5, concept6, mapping6, concept7, mapping7,
-            concept8, mapping8, concept9, mapping9
-        ])
-
-        mappings = repository.get_all_mappings(limit=5)
-=======
 class TestWeaviateRepository(TestCase):
 
     TEST_DIR_PATH = os.path.dirname(os.path.realpath(__file__))
@@ -110,7 +52,6 @@
     def test_store_and_retrieve_mappings(self):
         """Test storing and retrieving mappings from the repository."""
         mappings = self.repository.get_mappings(limit=5)
->>>>>>> 75c2e158
         self.assertEqual(len(mappings), 5)
 
     def test_concept_retrieval(self):
@@ -210,29 +151,5 @@
         mappings = repository.get_mappings(limit=5)
         self.assertEqual(len(mappings), 5)
 
-<<<<<<< HEAD
-        # try to store all again (should not create new entries since they already exist)
-        repository.store_all([
-            terminology, concept1, mapping1, concept2, mapping2, concept3, mapping3,
-            concept4, mapping4, concept5, mapping5, concept6, mapping6, concept7, mapping7,
-            concept8, mapping8, concept9, mapping9
-        ])
-
-        # should not create additional mappings
-        mappings = repository.get_all_mappings(limit=100)
-        self.assertEqual(len(mappings), 8)
-
-        # try to store all again (should not create new entries since they already exist)
-        repository.store_all([
-            terminology, concept1, mapping1, concept2, mapping2, concept3, mapping3,
-            concept4, mapping4, concept5, mapping5, concept6, mapping6, concept7, mapping7,
-            concept8, mapping8, concept9, mapping9
-        ])
-
-        # should not create additional mappings
-        mappings = repository.get_all_mappings(limit=100)
-        self.assertEqual(len(mappings), 8)
-=======
         concepts = repository.get_all_concepts()
-        self.assertEqual(len(concepts), 20)
->>>>>>> 75c2e158
+        self.assertEqual(len(concepts), 20)