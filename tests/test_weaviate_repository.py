import os
<<<<<<< HEAD
=======
import shutil
import unittest
>>>>>>> b6dd2cd1
from unittest import TestCase

from datastew import MPNetAdapter
from datastew.process.parsing import DataDictionarySource
from datastew.repository import Concept, Mapping, Terminology
from datastew.repository.weaviate import WeaviateRepository

<<<<<<< HEAD

class TestWeaviateRepository(TestCase):
=======
>>>>>>> b6dd2cd1

class TestWeaviateRepository(TestCase):
    TEST_DIR_PATH = os.path.dirname(os.path.realpath(__file__))

    @classmethod
    def setUpClass(cls):
        """Set up reusable components for the tests."""
        cls.repository = WeaviateRepository(mode="disk", path="db")
        cls.embedding_model1 = MPNetAdapter()
        cls.embedding_model2 = MPNetAdapter("FremyCompany/BioLORD-2023")
        cls.model_name1 = cls.embedding_model1.get_model_name()
        cls.model_name2 = cls.embedding_model2.get_model_name()

        # Terminologies
        cls.terminology1 = Terminology("snomed CT", "SNOMED")
        cls.terminology2 = Terminology("NCI Thesaurus OBO Edition", "NCIT")

        # Concepts and mappings
        cls.concepts_mappings = [
            cls._create_mapping(cls.terminology1, "Diabetes mellitus (disorder)", "Concept ID: 11893007",
                                cls.embedding_model1),
            cls._create_mapping(cls.terminology1, "Hypertension (disorder)", "Concept ID: 73211009",
                                cls.embedding_model2),
            cls._create_mapping(cls.terminology1, "Asthma", "Concept ID: 195967001", cls.embedding_model1),
            cls._create_mapping(cls.terminology1, "Heart attack", "Concept ID: 22298006", cls.embedding_model2),
            cls._create_mapping(cls.terminology2, "Common cold", "Concept ID: 13260007", cls.embedding_model1),
            cls._create_mapping(cls.terminology2, "Stroke", "Concept ID: 422504002", cls.embedding_model2),
            cls._create_mapping(cls.terminology2, "Migraine", "Concept ID: 386098009", cls.embedding_model1),
            cls._create_mapping(cls.terminology2, "Influenza", "Concept ID: 57386000", cls.embedding_model2),
            cls._create_mapping(cls.terminology2, "Osteoarthritis", "Concept ID: 399206004", cls.embedding_model1),
        ]

        cls.test_text = "The flu"

        # Store terminologies, concepts, and mappings in the repository
        cls.repository.store_all(
            [cls.terminology1, cls.terminology2] + [item[0] for item in cls.concepts_mappings] + [item[1] for item in
                                                                                                  cls.concepts_mappings])

    @classmethod
    def tearDownClass(cls) -> None:
        cls.repository.close()
        shutil.rmtree(os.path.join(os.getcwd(), "db"))

    @staticmethod
    def _create_mapping(terminology, text, concept_id, embedding_model):
        """Helper function to create a concept and mapping."""
        concept = Concept(terminology, text, concept_id)
        mapping = Mapping(concept, text, embedding_model.get_embedding(text), embedding_model.get_model_name())
        return concept, mapping

    def test_store_and_retrieve_mappings(self):
        """Test storing and retrieving mappings from the repository."""
        mappings = self.repository.get_mappings(limit=5).items
        self.assertEqual(len(mappings), 5)

    def test_concept_retrieval(self):
        """Test retrieval of individual and all concepts."""
        concepts = self.repository.get_all_concepts()
        concept = self.repository.get_concept("Concept ID: 11893007")
        self.assertEqual(concept.concept_identifier, "Concept ID: 11893007")
        self.assertEqual(concept.pref_label, "Diabetes mellitus (disorder)")
        self.assertEqual(concept.terminology.name, "snomed CT")
        self.assertEqual(len(concepts), 9)

    def test_terminology_retrieval(self):
        """Test retrieval of individual and all terminologies."""
        terminology = self.repository.get_terminology("snomed CT")
        terminologies = self.repository.get_all_terminologies()
        terminology_names = [t.name for t in terminologies]
        self.assertEqual(terminology.name, "snomed CT")
        self.assertEqual(len(terminologies), 3)
        self.assertIn("NCI Thesaurus OBO Edition", terminology_names)
        self.assertIn("snomed CT", terminology_names)

    def test_sentence_embedders(self):
        """Test retrieval of sentence embedders from the repository."""
        sentence_embedders = self.repository.get_all_sentence_embedders()
        self.assertEqual(len(sentence_embedders), 2)
        self.assertIn(self.model_name1, sentence_embedders)
        self.assertIn(self.model_name2, sentence_embedders)

    def test_closest_mappings(self):
        """Test retrieval of the closest mappings based on a test embedding."""
        test_embedding = self.embedding_model1.get_embedding(self.test_text)
        closest_mappings = self.repository.get_closest_mappings(test_embedding)
        self.assertEqual(len(closest_mappings), 5)
        self.assertEqual(closest_mappings[0].text, "Common cold")
        self.assertEqual(closest_mappings[0].sentence_embedder, self.model_name1)

    def test_terminology_and_model_specific_mappings(self):
        """Test retrieval of mappings filtered by terminology and model."""
        test_embedding = self.embedding_model1.get_embedding(self.test_text)
        specific_mappings = self.repository.get_terminology_and_model_specific_closest_mappings(test_embedding,
                                                                                                "snomed CT",
                                                                                                self.model_name1)
        self.assertEqual(len(specific_mappings), 2)
        self.assertEqual(specific_mappings[0].text, "Asthma")
        self.assertEqual(specific_mappings[0].concept.terminology.name, "snomed CT")
        self.assertEqual(specific_mappings[0].sentence_embedder, self.model_name1)

    def test_closest_mappings_with_similarities(self):
        """Test retrieval of closest mappings with similarity scores."""
        test_embedding = self.embedding_model1.get_embedding(self.test_text)
        closest_mappings_with_similarities = self.repository.get_closest_mappings_with_similarities(test_embedding)
        self.assertEqual(len(closest_mappings_with_similarities), 5)
        self.assertEqual(closest_mappings_with_similarities[0].mapping.text, "Common cold")
        self.assertEqual(closest_mappings_with_similarities[0].mapping.sentence_embedder, self.model_name1)
        self.assertAlmostEqual(closest_mappings_with_similarities[0].similarity, 0.6747197, 3)

    def test_terminology_and_model_specific_mappings_with_similarities(self):
        """Test retrieval of terminology and model-specific mappings with similarity scores."""
        test_embedding = self.embedding_model1.get_embedding(self.test_text)
        specific_mappings_with_similarities = self.repository.get_terminology_and_model_specific_closest_mappings_with_similarities(
            test_embedding, "snomed CT", self.model_name1)
        self.assertEqual(len(specific_mappings_with_similarities), 2)
        self.assertEqual(specific_mappings_with_similarities[0].mapping.text, "Asthma")
        self.assertEqual(specific_mappings_with_similarities[0].mapping.concept.terminology.name, "snomed CT")
        self.assertEqual(specific_mappings_with_similarities[0].mapping.sentence_embedder, self.model_name1)
        self.assertAlmostEqual(specific_mappings_with_similarities[0].similarity, 0.3947341, 3)

    def test_import_data_dictionary(self):
        """Test importing a data dictionary."""
        data_dictionary_source = DataDictionarySource(
            os.path.join(self.TEST_DIR_PATH, "resources", "test_data_dict.csv"), "VAR_1", "DESC")
        self.repository.import_data_dictionary(data_dictionary_source, terminology_name="import_test")
        terminology = self.repository.get_terminology("import_test")
        self.assertEqual("import_test", terminology.name)

        mappings = self.repository.get_mappings("import_test").items
        mapping_texts = [mapping.text for mapping in mappings]
        data_frame = data_dictionary_source.to_dataframe()
        for row in data_frame.index:
            variable = data_frame.loc[row, "variable"]
            description = data_frame.loc[row, "description"]
            concept = self.repository.get_concept(f"import_test:{variable}")
            self.assertEqual(concept.terminology.name, "import_test")
            self.assertEqual(concept.pref_label, variable)
            self.assertEqual(f"import_test:{variable}", concept.concept_identifier)
            self.assertIn(description, mapping_texts)
            for mapping in mappings:
                if mapping.text == description:
                    self.assertEqual(mapping.concept.concept_identifier, f"import_test:{variable}")
                    self.assertEqual(mapping.sentence_embedder, "sentence-transformers/all-mpnet-base-v2")

    def test_repository_restart(self):
        """Test the repository restart functionality to ensure no data is lost or corrupted."""
        # Re-initialize repository
        repository = WeaviateRepository(mode="disk", path="db")

        # Try storing the same data again (should not create duplicates)
        repository.store_all(
            [self.terminology1, self.terminology2] + [item[0] for item in self.concepts_mappings] + [item[1] for item in
                                                                                                     self.concepts_mappings])

        # Check if mappings and concepts are intact
        mappings = repository.get_mappings(limit=5).items
        self.assertEqual(len(mappings), 5)

        concepts = repository.get_all_concepts()
        self.assertEqual(len(concepts), 20)<|MERGE_RESOLUTION|>--- conflicted
+++ resolved
@@ -1,21 +1,13 @@
 import os
-<<<<<<< HEAD
-=======
 import shutil
 import unittest
->>>>>>> b6dd2cd1
 from unittest import TestCase
 
 from datastew import MPNetAdapter
 from datastew.process.parsing import DataDictionarySource
-from datastew.repository import Concept, Mapping, Terminology
+from datastew.repository import Terminology, Concept, Mapping
 from datastew.repository.weaviate import WeaviateRepository
 
-<<<<<<< HEAD
-
-class TestWeaviateRepository(TestCase):
-=======
->>>>>>> b6dd2cd1
 
 class TestWeaviateRepository(TestCase):
     TEST_DIR_PATH = os.path.dirname(os.path.realpath(__file__))
@@ -122,9 +114,9 @@
         test_embedding = self.embedding_model1.get_embedding(self.test_text)
         closest_mappings_with_similarities = self.repository.get_closest_mappings_with_similarities(test_embedding)
         self.assertEqual(len(closest_mappings_with_similarities), 5)
-        self.assertEqual(closest_mappings_with_similarities[0].mapping.text, "Common cold")
-        self.assertEqual(closest_mappings_with_similarities[0].mapping.sentence_embedder, self.model_name1)
-        self.assertAlmostEqual(closest_mappings_with_similarities[0].similarity, 0.6747197, 3)
+        self.assertEqual(closest_mappings_with_similarities[0][0].text, "Common cold")
+        self.assertEqual(closest_mappings_with_similarities[0][0].sentence_embedder, self.model_name1)
+        self.assertAlmostEqual(closest_mappings_with_similarities[0][1], 0.6747197, 3)
 
     def test_terminology_and_model_specific_mappings_with_similarities(self):
         """Test retrieval of terminology and model-specific mappings with similarity scores."""
@@ -132,10 +124,10 @@
         specific_mappings_with_similarities = self.repository.get_terminology_and_model_specific_closest_mappings_with_similarities(
             test_embedding, "snomed CT", self.model_name1)
         self.assertEqual(len(specific_mappings_with_similarities), 2)
-        self.assertEqual(specific_mappings_with_similarities[0].mapping.text, "Asthma")
-        self.assertEqual(specific_mappings_with_similarities[0].mapping.concept.terminology.name, "snomed CT")
-        self.assertEqual(specific_mappings_with_similarities[0].mapping.sentence_embedder, self.model_name1)
-        self.assertAlmostEqual(specific_mappings_with_similarities[0].similarity, 0.3947341, 3)
+        self.assertEqual(specific_mappings_with_similarities[0][0].text, "Asthma")
+        self.assertEqual(specific_mappings_with_similarities[0][0].concept.terminology.name, "snomed CT")
+        self.assertEqual(specific_mappings_with_similarities[0][0].sentence_embedder, self.model_name1)
+        self.assertAlmostEqual(specific_mappings_with_similarities[0][1], 0.3947341, 3)
 
     def test_import_data_dictionary(self):
         """Test importing a data dictionary."""
