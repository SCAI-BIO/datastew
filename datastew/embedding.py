import concurrent.futures
import logging
from abc import ABC, abstractmethod
from typing import List, Sequence

import openai
from openai.error import OpenAIError
from sentence_transformers import SentenceTransformer

logging.basicConfig(level=logging.INFO, format='%(asctime)s - %(levelname)s - %(message)s')


class EmbeddingModel(ABC):
    def __init__(self, model_name: str):
        self.model_name = model_name
    
    @abstractmethod
    def get_embedding(self, text: str) -> Sequence[float]:
        """Retrieve the embedding vector for a single text input.

        :param text: The input text to embed.
        :return: A sequence of floats representing the embedding.
        """
        pass
    
    @abstractmethod
    def get_embeddings(self, messages: List[str]) -> Sequence[Sequence[float]]:
        """Retrieve embeddings for a list of text messages

        :param messages: A list of text messages to embed.
        :return: A sequence of embedding vectors.
        """
        pass
    
    def get_model_name(self) -> str:
        """Return the name of the embedding model.
        
        :return: The name of the model.
        """
        return self.model_name

    @staticmethod
    def sanitize(self, message: str) -> str:
        """Clean up the input text by trimming and converting to lowercase.
        
        :param message: The input text message.
        :return: Sanitized text.
        """
        return message.strip().lower()


class GPT4Adapter(EmbeddingModel):
    def __init__(self, api_key: str, model_name: str = "text-embedding-ada-002"):
        """Initialize the GPT-4 adapter with OpenAI API key and model name.
        
        :param api_key: The API key for accessing OpenAI services.
        :param model_name: The specific embedding model to use.
        """
        super().__init__(model_name)
        self.api_key = api_key
        openai.api_key = api_key

    def get_embedding(self, text: str) -> Sequence[float]:
        """Retrieve an embedding for a single text input using OpenAI API.
        
        :param text: The input text to embed.
        :return: A sequence of floats representing the embedding.
        """
        if not text or not isinstance(text, str):
            logging.warning("Empty or invalid text passed to get_embedding")
            return []
        text = self.sanitize(text.replace("\n", " "))
        try:
            response = openai.Embedding.create(input=[text], model=self.model_name)
            return response["data"][0]["embedding"]
        except OpenAIError as e:
            logging.error(f"OpenAI API error: {e}")
            return []

    def get_embeddings(self, messages: List[str], max_length: int = 2048, num_workers: int = 4) -> Sequence[Sequence[float]]:
        """Retrieve embeddings for a list of text messages using batching and multithreading.

        :param messages: A list of text messages to embed.
        :param max_length: Maximum length of each batch of messages.
        :param num_workers: Number of threads for parallel processing.
        :return: A sequence of embedding vectors.
        """
        if max_length <= 0:
            logging.warning(f"max_length is set to {max_length}, using default value 2048")
            max_length = 2048
        
        sanitized_messages = [self.sanitize(msg) for msg in messages]
        chunks = [sanitized_messages[i:i + max_length] for i in range(0, len(sanitized_messages), max_length)]
        embeddings = []
        with concurrent.futures.ThreadPoolExecutor(max_workers=num_workers) as executor:
            futures = {executor.submit(self._process_chunk, chunk): chunk for chunk in chunks}
            for future in concurrent.futures.as_completed(futures):
                try:
                    embeddings.extend(future.result())
                except Exception as e:
                    logging.error(f"Error in processing chunk: {e}")
        return embeddings
<<<<<<< HEAD

    def get_model_name(self) -> str:
        return self.model_name
=======
    
    def _process_chunk(self, chunk: List[str]) -> Sequence[Sequence[float]]:
        """Process a batch of text messages to retrieve embeddings.
        
        :param chunk: A list of sanitized messages.
        :return: A sequence of embedding vectors.
        """
        try:
            response = openai.Embedding.create(input=chunk, model=self.model_name)
            return [item["embedding"] for item in response["data"]]
        except Exception as e:
            logging.error(f"Error processing chunk: {e}")
            return []
>>>>>>> acaf0b20


class MPNetAdapter(EmbeddingModel):
    def __init__(self, model_name="sentence-transformers/all-mpnet-base-v2"):
        """Initialize the MPNet adapter with a specified model name and threading settings.
        
        :param model_name: The model name for sentence transformers.
        :param num_threads: The number of CPU threads for inference.
        """
        super().__init__(model_name)
        self.model = SentenceTransformer(model_name)
<<<<<<< HEAD
        self.model_name = model_name  # For Weaviate
=======
>>>>>>> acaf0b20

    def get_embedding(self, text: str) -> Sequence[float]:
        """Retrieve an embedding for a single text input using MPnet.
        
        :param text: The input text to embed.
        :return: A sequence of floats representing the embedding.
        """
        if not text or not isinstance(text, str):
            logging.warning("Empty or invalid text passed to get_embedding")
            return []
        text = self.sanitize(text.replace("\n", " "))
        try:
            embedding = self.model.encode(text)
            return embedding
        except Exception as e:
            logging.error(f"Error getting embedding for {text}: {e}")
            return []

    def get_embeddings(self, messages: List[str], batch_size: int = 64) -> Sequence[Sequence[float]]:
        """Retrieve embeddings for a list of text messages using MPNet.
        
        :param messages: A list of text messages to embed.
        :param batch_size: The batch size for processing.
        :return: A sequence of embedding vectors.
        """
        sanitized_messages = [self.sanitize(msg) for msg in messages]
        try:
            embeddings = self.model.encode(sanitized_messages, batch_size=batch_size, show_progress_bar=True)
            flattened_embeddings = [[float(element) for element in row] for row in embeddings]
            return flattened_embeddings
        except Exception as e:
<<<<<<< HEAD
            logging.error(f"Failed for messages {sanitized_messages}")
        flattened_embeddings = [[float(element) for element in row] for row in embeddings]
        return flattened_embeddings

    def get_model_name(self) -> str:
        return self.model_name
=======
            logging.error(f"Failed processing messages: {e}")
            return []
>>>>>>> acaf0b20


class TextEmbedding:
    def __init__(self, text: str, embedding: List[float]):
        self.text = text
        self.embedding = embedding


def get_default_embedding_model() -> EmbeddingModel:
    return MPNetAdapter()<|MERGE_RESOLUTION|>--- conflicted
+++ resolved
@@ -13,7 +13,7 @@
 class EmbeddingModel(ABC):
     def __init__(self, model_name: str):
         self.model_name = model_name
-    
+
     @abstractmethod
     def get_embedding(self, text: str) -> Sequence[float]:
         """Retrieve the embedding vector for a single text input.
@@ -22,7 +22,7 @@
         :return: A sequence of floats representing the embedding.
         """
         pass
-    
+
     @abstractmethod
     def get_embeddings(self, messages: List[str]) -> Sequence[Sequence[float]]:
         """Retrieve embeddings for a list of text messages
@@ -31,10 +31,10 @@
         :return: A sequence of embedding vectors.
         """
         pass
-    
+
     def get_model_name(self) -> str:
         """Return the name of the embedding model.
-        
+
         :return: The name of the model.
         """
         return self.model_name
@@ -42,7 +42,7 @@
     @staticmethod
     def sanitize(self, message: str) -> str:
         """Clean up the input text by trimming and converting to lowercase.
-        
+
         :param message: The input text message.
         :return: Sanitized text.
         """
@@ -52,7 +52,7 @@
 class GPT4Adapter(EmbeddingModel):
     def __init__(self, api_key: str, model_name: str = "text-embedding-ada-002"):
         """Initialize the GPT-4 adapter with OpenAI API key and model name.
-        
+
         :param api_key: The API key for accessing OpenAI services.
         :param model_name: The specific embedding model to use.
         """
@@ -62,7 +62,7 @@
 
     def get_embedding(self, text: str) -> Sequence[float]:
         """Retrieve an embedding for a single text input using OpenAI API.
-        
+
         :param text: The input text to embed.
         :return: A sequence of floats representing the embedding.
         """
@@ -88,7 +88,7 @@
         if max_length <= 0:
             logging.warning(f"max_length is set to {max_length}, using default value 2048")
             max_length = 2048
-        
+
         sanitized_messages = [self.sanitize(msg) for msg in messages]
         chunks = [sanitized_messages[i:i + max_length] for i in range(0, len(sanitized_messages), max_length)]
         embeddings = []
@@ -100,15 +100,10 @@
                 except Exception as e:
                     logging.error(f"Error in processing chunk: {e}")
         return embeddings
-<<<<<<< HEAD
-
-    def get_model_name(self) -> str:
-        return self.model_name
-=======
     
     def _process_chunk(self, chunk: List[str]) -> Sequence[Sequence[float]]:
         """Process a batch of text messages to retrieve embeddings.
-        
+
         :param chunk: A list of sanitized messages.
         :return: A sequence of embedding vectors.
         """
@@ -118,26 +113,21 @@
         except Exception as e:
             logging.error(f"Error processing chunk: {e}")
             return []
->>>>>>> acaf0b20
 
 
 class MPNetAdapter(EmbeddingModel):
     def __init__(self, model_name="sentence-transformers/all-mpnet-base-v2"):
         """Initialize the MPNet adapter with a specified model name and threading settings.
-        
+
         :param model_name: The model name for sentence transformers.
         :param num_threads: The number of CPU threads for inference.
         """
         super().__init__(model_name)
         self.model = SentenceTransformer(model_name)
-<<<<<<< HEAD
-        self.model_name = model_name  # For Weaviate
-=======
->>>>>>> acaf0b20
 
     def get_embedding(self, text: str) -> Sequence[float]:
         """Retrieve an embedding for a single text input using MPnet.
-        
+
         :param text: The input text to embed.
         :return: A sequence of floats representing the embedding.
         """
@@ -154,7 +144,7 @@
 
     def get_embeddings(self, messages: List[str], batch_size: int = 64) -> Sequence[Sequence[float]]:
         """Retrieve embeddings for a list of text messages using MPNet.
-        
+
         :param messages: A list of text messages to embed.
         :param batch_size: The batch size for processing.
         :return: A sequence of embedding vectors.
@@ -165,17 +155,8 @@
             flattened_embeddings = [[float(element) for element in row] for row in embeddings]
             return flattened_embeddings
         except Exception as e:
-<<<<<<< HEAD
-            logging.error(f"Failed for messages {sanitized_messages}")
-        flattened_embeddings = [[float(element) for element in row] for row in embeddings]
-        return flattened_embeddings
-
-    def get_model_name(self) -> str:
-        return self.model_name
-=======
             logging.error(f"Failed processing messages: {e}")
             return []
->>>>>>> acaf0b20
 
 
 class TextEmbedding:
